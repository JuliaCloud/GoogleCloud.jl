--- conflicted
+++ resolved
@@ -4,10 +4,6 @@
 Requests
 MbedTLS
 JSON
-<<<<<<< HEAD
-URIParser
-Blosc
-=======
 MsgPack
 URIParser
->>>>>>> 85494751
+Blosc